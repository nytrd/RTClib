// Code by JeeLabs http://news.jeelabs.org/code/
// Released to the public domain! Enjoy!

#include <Wire.h>
#include <avr/pgmspace.h>
#include "RTClib.h"
#include <WProgram.h>

#define DS1307_ADDRESS 0x68
#define SECONDS_PER_DAY 86400L

#define SECONDS_FROM_1970_TO_2000 946684800

////////////////////////////////////////////////////////////////////////////////
// utility code, some of this could be exposed in the DateTime API if needed

static uint8_t daysInMonth [] PROGMEM = { 31,28,31,30,31,30,31,31,30,31,30,31 };

// number of days since 2000/01/01, valid for 2001..2099
static uint16_t date2days(uint16_t y, uint8_t m, uint8_t d) {
    if (y >= 2000)
        y -= 2000;
    uint16_t days = d;
    for (uint8_t i = 1; i < m; ++i)
        days += pgm_read_byte(daysInMonth + i - 1);
    if (m > 2 && y % 4 == 0)
        ++days;
    return days + 365 * y + (y + 3) / 4 - 1;
}

static long time2long(uint16_t days, uint8_t h, uint8_t m, uint8_t s) {
    return ((days * 24L + h) * 60 + m) * 60 + s;
}

////////////////////////////////////////////////////////////////////////////////
// DateTime implementation - ignores time zones and DST changes
// NOTE: also ignores leap seconds, see http://en.wikipedia.org/wiki/Leap_second

DateTime::DateTime (uint32_t t) {
  t -= SECONDS_FROM_1970_TO_2000;    // bring to 2000 timestamp from 1970

    ss = t % 60;
    t /= 60;
    mm = t % 60;
    t /= 60;
    hh = t % 24;
    uint16_t days = t / 24;
    uint8_t leap;
    for (yOff = 0; ; ++yOff) {
        leap = yOff % 4 == 0;
        if (days < 365 + leap)
            break;
        days -= 365 + leap;
    }
    for (m = 1; ; ++m) {
        uint8_t daysPerMonth = pgm_read_byte(daysInMonth + m - 1);
        if (leap && m == 2)
            ++daysPerMonth;
        if (days < daysPerMonth)
            break;
        days -= daysPerMonth;
    }
    d = days + 1;
}

DateTime::DateTime (uint16_t year, uint8_t month, uint8_t day, uint8_t hour, uint8_t min, uint8_t sec) {
    if (year >= 2000)
        year -= 2000;
    yOff = year;
    m = month;
    d = day;
    hh = hour;
    mm = min;
    ss = sec;
}

static uint8_t conv2d(const char* p) {
    uint8_t v = 0;
    if ('0' <= *p && *p <= '9')
        v = *p - '0';
    return 10 * v + *++p - '0';
}

// A convenient constructor for using "the compiler's time":
//   DateTime now (__DATE__, __TIME__);
// NOTE: using PSTR would further reduce the RAM footprint
DateTime::DateTime (const char* date, const char* time) {
    // sample input: date = "Dec 26 2009", time = "12:34:56"
    yOff = conv2d(date + 9);
    // Jan Feb Mar Apr May Jun Jul Aug Sep Oct Nov Dec 
    switch (date[0]) {
        case 'J': m = date[1] == 'a' ? 1 : m = date[2] == 'n' ? 6 : 7; break;
        case 'F': m = 2; break;
        case 'A': m = date[2] == 'r' ? 4 : 8; break;
        case 'M': m = date[2] == 'r' ? 3 : 5; break;
        case 'S': m = 9; break;
        case 'O': m = 10; break;
        case 'N': m = 11; break;
        case 'D': m = 12; break;
    }
    d = conv2d(date + 4);
    hh = conv2d(time);
    mm = conv2d(time + 3);
    ss = conv2d(time + 6);
}

uint8_t DateTime::dayOfWeek() const {    
<<<<<<< HEAD
    uint16_t day = unixtime() / SECONDS_PER_DAY;
    return (day + 4) % 7; // Jan 1, 2000 is a Thursday, i.e. returns 4
=======
    uint16_t day = date2days(yOff, m, d);
    return (day + 6) % 7; // Jan 1, 2000 is a Saturday, i.e. returns 6
>>>>>>> dfcc7d86
}

uint32_t DateTime::unixtime(void) const {
  uint32_t t;
  uint16_t days = date2days(yOff, m, d);
  t = time2long(days, hh, mm, ss);
  t += SECONDS_FROM_1970_TO_2000;  // seconds from 1970 to 2000

  return t;
}

////////////////////////////////////////////////////////////////////////////////
// RTC_DS1307 implementation

static uint8_t bcd2bin (uint8_t val) { return val - 6 * (val >> 4); }
static uint8_t bin2bcd (uint8_t val) { return val + 6 * (val / 10); }

uint8_t RTC_DS1307::begin(void) {
  return 1;
}

uint8_t RTC_DS1307::isrunning(void) {
  Wire.beginTransmission(DS1307_ADDRESS);
  Wire.send(0);	
  Wire.endTransmission();

  Wire.requestFrom(DS1307_ADDRESS, 1);
  uint8_t ss = Wire.receive();
  return !(ss>>7);
}

void RTC_DS1307::adjust(const DateTime& dt) {
    Wire.beginTransmission(DS1307_ADDRESS);
    Wire.send(0);
    Wire.send(bin2bcd(dt.second()));
    Wire.send(bin2bcd(dt.minute()));
    Wire.send(bin2bcd(dt.hour()));
    Wire.send(bin2bcd(0));
    Wire.send(bin2bcd(dt.day()));
    Wire.send(bin2bcd(dt.month()));
    Wire.send(bin2bcd(dt.year() - 2000));
    Wire.send(0);
    Wire.endTransmission();
}

DateTime RTC_DS1307::now() {
  Wire.beginTransmission(DS1307_ADDRESS);
  Wire.send(0);	
  Wire.endTransmission();
  
  Wire.requestFrom(DS1307_ADDRESS, 7);
  uint8_t ss = bcd2bin(Wire.receive() & 0x7F);
  uint8_t mm = bcd2bin(Wire.receive());
  uint8_t hh = bcd2bin(Wire.receive());
  Wire.receive();
  uint8_t d = bcd2bin(Wire.receive());
  uint8_t m = bcd2bin(Wire.receive());
  uint16_t y = bcd2bin(Wire.receive()) + 2000;
  
  return DateTime (y, m, d, hh, mm, ss);
}

////////////////////////////////////////////////////////////////////////////////
// RTC_Millis implementation

long RTC_Millis::offset = 0;

void RTC_Millis::adjust(const DateTime& dt) {
    offset = dt.unixtime() - millis() / 1000;
}

DateTime RTC_Millis::now() {
  return (uint32_t)(offset + millis() / 1000);
}

////////////////////////////////////////////////////////////////////////////////<|MERGE_RESOLUTION|>--- conflicted
+++ resolved
@@ -105,13 +105,8 @@
 }
 
 uint8_t DateTime::dayOfWeek() const {    
-<<<<<<< HEAD
-    uint16_t day = unixtime() / SECONDS_PER_DAY;
-    return (day + 4) % 7; // Jan 1, 2000 is a Thursday, i.e. returns 4
-=======
     uint16_t day = date2days(yOff, m, d);
     return (day + 6) % 7; // Jan 1, 2000 is a Saturday, i.e. returns 6
->>>>>>> dfcc7d86
 }
 
 uint32_t DateTime::unixtime(void) const {
