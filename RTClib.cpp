// Code by JeeLabs http://news.jeelabs.org/code/
// Released to the public domain! Enjoy!

#ifdef __AVR_ATtiny85__
 #include <TinyWireM.h>
 #define Wire TinyWireM
#else
#include <Wire.h>
#endif

#include "RTClib.h"
#ifdef __AVR__
 #include <avr/pgmspace.h>
#elif defined(ESP8266)
 #include <pgmspace.h>
#elif defined(ARDUINO_ARCH_SAMD)
// nothing special needed
#elif defined(ARDUINO_SAM_DUE)
 #define PROGMEM
 #define pgm_read_byte(addr) (*(const unsigned char *)(addr))
 #define Wire Wire1
#endif



#if (ARDUINO >= 100)
 #include <Arduino.h> // capital A so it is error prone on case-sensitive filesystems
 // Macro to deal with the difference in I2C write functions from old and new Arduino versions.
 #define _I2C_WRITE write
 #define _I2C_READ  read
#else
 #include <WProgram.h>
 #define _I2C_WRITE send
 #define _I2C_READ  receive
#endif


static uint8_t read_i2c_register(uint8_t addr, uint8_t reg) {
  Wire.beginTransmission(addr);
  Wire._I2C_WRITE((byte)reg);
  Wire.endTransmission();

  Wire.requestFrom(addr, (byte)1);
  return Wire._I2C_READ();
}

static void write_i2c_register(uint8_t addr, uint8_t reg, uint8_t val) {
  Wire.beginTransmission(addr);
  Wire._I2C_WRITE((byte)reg);
  Wire._I2C_WRITE((byte)val);
  Wire.endTransmission();
}


////////////////////////////////////////////////////////////////////////////////
// utility code, some of this could be exposed in the DateTime API if needed

const uint8_t daysInMonth [] PROGMEM = { 31,28,31,30,31,30,31,31,30,31,30,31 };

// number of days since 2000/01/01, valid for 2001..2099
static uint16_t date2days(uint16_t y, uint8_t m, uint8_t d) {
    if (y >= 2000)
        y -= 2000;
    uint16_t days = d;
    for (uint8_t i = 1; i < m; ++i)
        days += pgm_read_byte(daysInMonth + i - 1);
    if (m > 2 && y % 4 == 0)
        ++days;
    return days + 365 * y + (y + 3) / 4 - 1;
}

static long time2long(uint16_t days, uint8_t h, uint8_t m, uint8_t s) {
    return ((days * 24L + h) * 60 + m) * 60 + s;
}

////////////////////////////////////////////////////////////////////////////////
// DateTime implementation - ignores time zones and DST changes
// NOTE: also ignores leap seconds, see http://en.wikipedia.org/wiki/Leap_second

DateTime::DateTime (uint32_t t) {
  t -= SECONDS_FROM_1970_TO_2000;    // bring to 2000 timestamp from 1970

    ss = t % 60;
    t /= 60;
    mm = t % 60;
    t /= 60;
    hh = t % 24;
    uint16_t days = t / 24;
    uint8_t leap;
    for (yOff = 0; ; ++yOff) {
        leap = yOff % 4 == 0;
        if (days < 365 + leap)
            break;
        days -= 365 + leap;
    }
    for (m = 1; ; ++m) {
        uint8_t daysPerMonth = pgm_read_byte(daysInMonth + m - 1);
        if (leap && m == 2)
            ++daysPerMonth;
        if (days < daysPerMonth)
            break;
        days -= daysPerMonth;
    }
    d = days + 1;
}

DateTime::DateTime (uint16_t year, uint8_t month, uint8_t day, uint8_t hour, uint8_t min, uint8_t sec) {
    if (year >= 2000)
        year -= 2000;
    yOff = year;
    m = month;
    d = day;
    hh = hour;
    mm = min;
    ss = sec;
}

DateTime::DateTime (const DateTime& copy):
  yOff(copy.yOff),
  m(copy.m),
  d(copy.d),
  hh(copy.hh),
  mm(copy.mm),
  ss(copy.ss)
{}

static uint8_t conv2d(const char* p) {
    uint8_t v = 0;
    if ('0' <= *p && *p <= '9')
        v = *p - '0';
    return 10 * v + *++p - '0';
}

// A convenient constructor for using "the compiler's time":
//   DateTime now (__DATE__, __TIME__);
// NOTE: using F() would further reduce the RAM footprint, see below.
DateTime::DateTime (const char* date, const char* time) {
    // sample input: date = "Dec 26 2009", time = "12:34:56"
    yOff = conv2d(date + 9);
    // Jan Feb Mar Apr May Jun Jul Aug Sep Oct Nov Dec 
    switch (date[0]) {
        case 'J': m = (date[1] == 'a') ? 1 : ((date[2] == 'n') ? 6 : 7); break;
        case 'F': m = 2; break;
        case 'A': m = date[2] == 'r' ? 4 : 8; break;
        case 'M': m = date[2] == 'r' ? 3 : 5; break;
        case 'S': m = 9; break;
        case 'O': m = 10; break;
        case 'N': m = 11; break;
        case 'D': m = 12; break;
    }
    d = conv2d(date + 4);
    hh = conv2d(time);
    mm = conv2d(time + 3);
    ss = conv2d(time + 6);
}

// A convenient constructor for using "the compiler's time":
// This version will save RAM by using PROGMEM to store it by using the F macro.
//   DateTime now (F(__DATE__), F(__TIME__));
DateTime::DateTime (const __FlashStringHelper* date, const __FlashStringHelper* time) {
    // sample input: date = "Dec 26 2009", time = "12:34:56"
    char buff[11];
    memcpy_P(buff, date, 11);
    yOff = conv2d(buff + 9);
    // Jan Feb Mar Apr May Jun Jul Aug Sep Oct Nov Dec
    switch (buff[0]) {
        case 'J': m = (buff[1] == 'a') ? 1 : ((buff[2] == 'n') ? 6 : 7); break;
        case 'F': m = 2; break;
        case 'A': m = buff[2] == 'r' ? 4 : 8; break;
        case 'M': m = buff[2] == 'r' ? 3 : 5; break;
        case 'S': m = 9; break;
        case 'O': m = 10; break;
        case 'N': m = 11; break;
        case 'D': m = 12; break;
    }
    d = conv2d(buff + 4);
    memcpy_P(buff, time, 8);
    hh = conv2d(buff);
    mm = conv2d(buff + 3);
    ss = conv2d(buff + 6);
}

uint8_t DateTime::dayOfTheWeek() const {    
    uint16_t day = date2days(yOff, m, d);
    return (day + 6) % 7; // Jan 1, 2000 is a Saturday, i.e. returns 6
}

uint32_t DateTime::unixtime(void) const {
  uint32_t t;
  uint16_t days = date2days(yOff, m, d);
  t = time2long(days, hh, mm, ss);
  t += SECONDS_FROM_1970_TO_2000;  // seconds from 1970 to 2000

  return t;
}

long DateTime::secondstime(void) const {
  long t;
  uint16_t days = date2days(yOff, m, d);
  t = time2long(days, hh, mm, ss);
  return t;
}

DateTime DateTime::operator+(const TimeSpan& span) {
  return DateTime(unixtime()+span.totalseconds());
}

DateTime DateTime::operator-(const TimeSpan& span) {
  return DateTime(unixtime()-span.totalseconds());
}

TimeSpan DateTime::operator-(const DateTime& right) {
  return TimeSpan(unixtime()-right.unixtime());
}

<<<<<<< HEAD
//ISO 8601 Timestamp
String DateTime::timestamp(timestampOpt opt){
  char buffer[20];

  //Generate timestamp according to opt
  switch(opt){
    case TIMESTAMP_TIME:
    //Only time
    sprintf(buffer, "%02d:%02d:%02d", hh, mm, ss);
    break;
    case TIMESTAMP_DATE:
    //Only date
    sprintf(buffer, "%d-%02d-%02d", 2000+yOff, m, d);
    break;
    default:
    //Full
    sprintf(buffer, "%d-%02d-%02dT%02d:%02d:%02d", 2000+yOff, m, d, hh, mm, ss);
  }
  return String(buffer);
}

=======
bool DateTime::operator<(const DateTime& right) const {
  return unixtime() < right.unixtime();
}

bool DateTime::operator==(const DateTime &right) const {
  return unixtime() == right.unixtime();
}
>>>>>>> 4c81c0c4

////////////////////////////////////////////////////////////////////////////////
// TimeSpan implementation

TimeSpan::TimeSpan (int32_t seconds):
  _seconds(seconds)
{}

TimeSpan::TimeSpan (int16_t days, int8_t hours, int8_t minutes, int8_t seconds):
  _seconds((int32_t)days*86400L + (int32_t)hours*3600 + (int32_t)minutes*60 + seconds)
{}

TimeSpan::TimeSpan (const TimeSpan& copy):
  _seconds(copy._seconds)
{}

TimeSpan TimeSpan::operator+(const TimeSpan& right) {
  return TimeSpan(_seconds+right._seconds);
}

TimeSpan TimeSpan::operator-(const TimeSpan& right) {
  return TimeSpan(_seconds-right._seconds);
}

////////////////////////////////////////////////////////////////////////////////
// RTC_DS1307 implementation

static uint8_t bcd2bin (uint8_t val) { return val - 6 * (val >> 4); }
static uint8_t bin2bcd (uint8_t val) { return val + 6 * (val / 10); }

boolean RTC_DS1307::begin(void) {
  Wire.begin();
  return true;
}

uint8_t RTC_DS1307::isrunning(void) {
  Wire.beginTransmission(DS1307_ADDRESS);
  Wire._I2C_WRITE((byte)0);
  Wire.endTransmission();

  Wire.requestFrom(DS1307_ADDRESS, 1);
  uint8_t ss = Wire._I2C_READ();
  return !(ss>>7);
}

void RTC_DS1307::adjust(const DateTime& dt) {
  Wire.beginTransmission(DS1307_ADDRESS);
  Wire._I2C_WRITE((byte)0); // start at location 0
  Wire._I2C_WRITE(bin2bcd(dt.second()));
  Wire._I2C_WRITE(bin2bcd(dt.minute()));
  Wire._I2C_WRITE(bin2bcd(dt.hour()));
  Wire._I2C_WRITE(bin2bcd(0));
  Wire._I2C_WRITE(bin2bcd(dt.day()));
  Wire._I2C_WRITE(bin2bcd(dt.month()));
  Wire._I2C_WRITE(bin2bcd(dt.year() - 2000));
  Wire.endTransmission();
}

DateTime RTC_DS1307::now() {
  Wire.beginTransmission(DS1307_ADDRESS);
  Wire._I2C_WRITE((byte)0);	
  Wire.endTransmission();

  Wire.requestFrom(DS1307_ADDRESS, 7);
  uint8_t ss = bcd2bin(Wire._I2C_READ() & 0x7F);
  uint8_t mm = bcd2bin(Wire._I2C_READ());
  uint8_t hh = bcd2bin(Wire._I2C_READ());
  Wire._I2C_READ();
  uint8_t d = bcd2bin(Wire._I2C_READ());
  uint8_t m = bcd2bin(Wire._I2C_READ());
  uint16_t y = bcd2bin(Wire._I2C_READ()) + 2000;
  
  return DateTime (y, m, d, hh, mm, ss);
}

Ds1307SqwPinMode RTC_DS1307::readSqwPinMode() {
  int mode;

  Wire.beginTransmission(DS1307_ADDRESS);
  Wire._I2C_WRITE(DS1307_CONTROL);
  Wire.endTransmission();
  
  Wire.requestFrom((uint8_t)DS1307_ADDRESS, (uint8_t)1);
  mode = Wire._I2C_READ();

  mode &= 0x93;
  return static_cast<Ds1307SqwPinMode>(mode);
}

void RTC_DS1307::writeSqwPinMode(Ds1307SqwPinMode mode) {
  Wire.beginTransmission(DS1307_ADDRESS);
  Wire._I2C_WRITE(DS1307_CONTROL);
  Wire._I2C_WRITE(mode);
  Wire.endTransmission();
}

void RTC_DS1307::readnvram(uint8_t* buf, uint8_t size, uint8_t address) {
  int addrByte = DS1307_NVRAM + address;
  Wire.beginTransmission(DS1307_ADDRESS);
  Wire._I2C_WRITE(addrByte);
  Wire.endTransmission();
  
  Wire.requestFrom((uint8_t) DS1307_ADDRESS, size);
  for (uint8_t pos = 0; pos < size; ++pos) {
    buf[pos] = Wire._I2C_READ();
  }
}

void RTC_DS1307::writenvram(uint8_t address, uint8_t* buf, uint8_t size) {
  int addrByte = DS1307_NVRAM + address;
  Wire.beginTransmission(DS1307_ADDRESS);
  Wire._I2C_WRITE(addrByte);
  for (uint8_t pos = 0; pos < size; ++pos) {
    Wire._I2C_WRITE(buf[pos]);
  }
  Wire.endTransmission();
}

uint8_t RTC_DS1307::readnvram(uint8_t address) {
  uint8_t data;
  readnvram(&data, 1, address);
  return data;
}

void RTC_DS1307::writenvram(uint8_t address, uint8_t data) {
  writenvram(address, &data, 1);
}

////////////////////////////////////////////////////////////////////////////////
// RTC_Millis implementation

// Alignment between the milis() timescale and the Unix timescale. These
// two variables are updated on each call to now(), which prevents
// rollover issues. Note that lastMillis is **not** the millis() value
// of the last call to now(): it's the millis() value corresponding to
// the last **full second** of Unix time.
uint32_t RTC_Millis::lastMillis;
uint32_t RTC_Millis::lastUnix;

void RTC_Millis::adjust(const DateTime& dt) {
  lastMillis = millis();
  lastUnix = dt.unixtime();
}

// Note that computing (millis() - lastMillis) is rollover-safe as long
// as this method is called at least once every 49.7 days.
DateTime RTC_Millis::now() {
  uint32_t elapsedSeconds = (millis() - lastMillis) / 1000;
  lastMillis += elapsedSeconds * 1000;
  lastUnix += elapsedSeconds;
  return lastUnix;
}

////////////////////////////////////////////////////////////////////////////////
// RTC_Micros implementation

// Number of microseconds reported by micros() per "true" (calibrated)
// second.
uint32_t RTC_Micros::microsPerSecond = 1000000;

// The timing logic is identical to RTC_Millis.
uint32_t RTC_Micros::lastMicros;
uint32_t RTC_Micros::lastUnix;

void RTC_Micros::adjust(const DateTime& dt) {
  lastMicros = micros();
  lastUnix = dt.unixtime();
}

// A positive adjustment makes the clock faster.
void RTC_Micros::adjustDrift(int ppm) {
  microsPerSecond = 1000000 - ppm;
}

DateTime RTC_Micros::now() {
  uint32_t elapsedSeconds = (micros() - lastMicros) / microsPerSecond;
  lastMicros += elapsedSeconds * microsPerSecond;
  lastUnix += elapsedSeconds;
  return lastUnix;
}

////////////////////////////////////////////////////////////////////////////////
// RTC_PCF8563 implementation

boolean RTC_PCF8523::begin(void) {
  Wire.begin();
  return true;
}

boolean RTC_PCF8523::initialized(void) {
  Wire.beginTransmission(PCF8523_ADDRESS);
  Wire._I2C_WRITE((byte)PCF8523_CONTROL_3);
  Wire.endTransmission();

  Wire.requestFrom(PCF8523_ADDRESS, 1);
  uint8_t ss = Wire._I2C_READ();
  return ((ss & 0xE0) != 0xE0);
}

void RTC_PCF8523::adjust(const DateTime& dt) {
  Wire.beginTransmission(PCF8523_ADDRESS);
  Wire._I2C_WRITE((byte)3); // start at location 3
  Wire._I2C_WRITE(bin2bcd(dt.second()));
  Wire._I2C_WRITE(bin2bcd(dt.minute()));
  Wire._I2C_WRITE(bin2bcd(dt.hour()));
  Wire._I2C_WRITE(bin2bcd(dt.day()));
  Wire._I2C_WRITE(bin2bcd(0)); // skip weekdays
  Wire._I2C_WRITE(bin2bcd(dt.month()));
  Wire._I2C_WRITE(bin2bcd(dt.year() - 2000));
  Wire.endTransmission();

  // set to battery switchover mode
  Wire.beginTransmission(PCF8523_ADDRESS);
  Wire._I2C_WRITE((byte)PCF8523_CONTROL_3);
  Wire._I2C_WRITE((byte)0x00);
  Wire.endTransmission();
}

DateTime RTC_PCF8523::now() {
  Wire.beginTransmission(PCF8523_ADDRESS);
  Wire._I2C_WRITE((byte)3);	
  Wire.endTransmission();

  Wire.requestFrom(PCF8523_ADDRESS, 7);
  uint8_t ss = bcd2bin(Wire._I2C_READ() & 0x7F);
  uint8_t mm = bcd2bin(Wire._I2C_READ());
  uint8_t hh = bcd2bin(Wire._I2C_READ());
  uint8_t d = bcd2bin(Wire._I2C_READ());
  Wire._I2C_READ();  // skip 'weekdays'
  uint8_t m = bcd2bin(Wire._I2C_READ());
  uint16_t y = bcd2bin(Wire._I2C_READ()) + 2000;
  
  return DateTime (y, m, d, hh, mm, ss);
}

Pcf8523SqwPinMode RTC_PCF8523::readSqwPinMode() {
  int mode;

  Wire.beginTransmission(PCF8523_ADDRESS);
  Wire._I2C_WRITE(PCF8523_CLKOUTCONTROL);
  Wire.endTransmission();
  
  Wire.requestFrom((uint8_t)PCF8523_ADDRESS, (uint8_t)1);
  mode = Wire._I2C_READ();

  mode >>= 3;
  mode &= 0x7;
  return static_cast<Pcf8523SqwPinMode>(mode);
}

void RTC_PCF8523::writeSqwPinMode(Pcf8523SqwPinMode mode) {
  Wire.beginTransmission(PCF8523_ADDRESS);
  Wire._I2C_WRITE(PCF8523_CLKOUTCONTROL);
  Wire._I2C_WRITE(mode << 3);
  Wire.endTransmission();
}

void RTC_PCF8523::calibrate(Pcf8523OffsetMode mode, int8_t offset) {
  uint8_t reg = (uint8_t) offset & 0x7F;
  reg |= mode;

  Wire.beginTransmission(PCF8523_ADDRESS);
  Wire._I2C_WRITE(PCF8523_OFFSET);
  Wire._I2C_WRITE(reg);
  Wire.endTransmission();
}




////////////////////////////////////////////////////////////////////////////////
// RTC_DS3231 implementation

boolean RTC_DS3231::begin(void) {
  Wire.begin();
  return true;
}

bool RTC_DS3231::lostPower(void) {
  return (read_i2c_register(DS3231_ADDRESS, DS3231_STATUSREG) >> 7);
}

void RTC_DS3231::adjust(const DateTime& dt) {
  Wire.beginTransmission(DS3231_ADDRESS);
  Wire._I2C_WRITE((byte)0); // start at location 0
  Wire._I2C_WRITE(bin2bcd(dt.second()));
  Wire._I2C_WRITE(bin2bcd(dt.minute()));
  Wire._I2C_WRITE(bin2bcd(dt.hour()));
  Wire._I2C_WRITE(bin2bcd(0));
  Wire._I2C_WRITE(bin2bcd(dt.day()));
  Wire._I2C_WRITE(bin2bcd(dt.month()));
  Wire._I2C_WRITE(bin2bcd(dt.year() - 2000));
  Wire.endTransmission();

  uint8_t statreg = read_i2c_register(DS3231_ADDRESS, DS3231_STATUSREG);
  statreg &= ~0x80; // flip OSF bit
  write_i2c_register(DS3231_ADDRESS, DS3231_STATUSREG, statreg);
}

DateTime RTC_DS3231::now() {
  Wire.beginTransmission(DS3231_ADDRESS);
  Wire._I2C_WRITE((byte)0);	
  Wire.endTransmission();

  Wire.requestFrom(DS3231_ADDRESS, 7);
  uint8_t ss = bcd2bin(Wire._I2C_READ() & 0x7F);
  uint8_t mm = bcd2bin(Wire._I2C_READ());
  uint8_t hh = bcd2bin(Wire._I2C_READ());
  Wire._I2C_READ();
  uint8_t d = bcd2bin(Wire._I2C_READ());
  uint8_t m = bcd2bin(Wire._I2C_READ());
  uint16_t y = bcd2bin(Wire._I2C_READ()) + 2000;
  
  return DateTime (y, m, d, hh, mm, ss);
}

Ds3231SqwPinMode RTC_DS3231::readSqwPinMode() {
  int mode;

  Wire.beginTransmission(DS3231_ADDRESS);
  Wire._I2C_WRITE(DS3231_CONTROL);
  Wire.endTransmission();
  
  Wire.requestFrom((uint8_t)DS3231_ADDRESS, (uint8_t)1);
  mode = Wire._I2C_READ();

  mode &= 0x93;
  return static_cast<Ds3231SqwPinMode>(mode);
}

void RTC_DS3231::writeSqwPinMode(Ds3231SqwPinMode mode) {
  uint8_t ctrl;
  ctrl = read_i2c_register(DS3231_ADDRESS, DS3231_CONTROL);

  ctrl &= ~0x04; // turn off INTCON
  ctrl &= ~0x18; // set freq bits to 0

  if (mode == DS3231_OFF) {
    ctrl |= 0x04; // turn on INTCN
  } else {
    ctrl |= mode;
  } 
  write_i2c_register(DS3231_ADDRESS, DS3231_CONTROL, ctrl);

  //Serial.println( read_i2c_register(DS3231_ADDRESS, DS3231_CONTROL), HEX);
}

float RTC_DS3231::getTemperature()
{
  uint8_t msb, lsb;
  Wire.beginTransmission(DS3231_ADDRESS);
  Wire._I2C_WRITE(DS3231_TEMPERATUREREG);
  Wire.endTransmission();
  
  Wire.requestFrom(DS3231_ADDRESS, 2);
  msb = Wire._I2C_READ();
  lsb = Wire._I2C_READ();
  
//  Serial.print("msb=");
//  Serial.print(msb,HEX);
//  Serial.print(", lsb=");
//  Serial.println(lsb,HEX);

  return (float) msb + (lsb >> 6) * 0.25f;
}<|MERGE_RESOLUTION|>--- conflicted
+++ resolved
@@ -137,7 +137,7 @@
 DateTime::DateTime (const char* date, const char* time) {
     // sample input: date = "Dec 26 2009", time = "12:34:56"
     yOff = conv2d(date + 9);
-    // Jan Feb Mar Apr May Jun Jul Aug Sep Oct Nov Dec 
+    // Jan Feb Mar Apr May Jun Jul Aug Sep Oct Nov Dec
     switch (date[0]) {
         case 'J': m = (date[1] == 'a') ? 1 : ((date[2] == 'n') ? 6 : 7); break;
         case 'F': m = 2; break;
@@ -180,7 +180,7 @@
     ss = conv2d(buff + 6);
 }
 
-uint8_t DateTime::dayOfTheWeek() const {    
+uint8_t DateTime::dayOfTheWeek() const {
     uint16_t day = date2days(yOff, m, d);
     return (day + 6) % 7; // Jan 1, 2000 is a Saturday, i.e. returns 6
 }
@@ -213,7 +213,14 @@
   return TimeSpan(unixtime()-right.unixtime());
 }
 
-<<<<<<< HEAD
+bool DateTime::operator<(const DateTime& right) const {
+  return unixtime() < right.unixtime();
+}
+
+bool DateTime::operator==(const DateTime& right) const {
+  return unixtime() == right.unixtime();
+}
+
 //ISO 8601 Timestamp
 String DateTime::timestamp(timestampOpt opt){
   char buffer[20];
@@ -235,16 +242,6 @@
   return String(buffer);
 }
 
-=======
-bool DateTime::operator<(const DateTime& right) const {
-  return unixtime() < right.unixtime();
-}
-
-bool DateTime::operator==(const DateTime &right) const {
-  return unixtime() == right.unixtime();
-}
->>>>>>> 4c81c0c4
-
 ////////////////////////////////////////////////////////////////////////////////
 // TimeSpan implementation
 
@@ -304,7 +301,7 @@
 
 DateTime RTC_DS1307::now() {
   Wire.beginTransmission(DS1307_ADDRESS);
-  Wire._I2C_WRITE((byte)0);	
+  Wire._I2C_WRITE((byte)0);
   Wire.endTransmission();
 
   Wire.requestFrom(DS1307_ADDRESS, 7);
@@ -315,7 +312,7 @@
   uint8_t d = bcd2bin(Wire._I2C_READ());
   uint8_t m = bcd2bin(Wire._I2C_READ());
   uint16_t y = bcd2bin(Wire._I2C_READ()) + 2000;
-  
+
   return DateTime (y, m, d, hh, mm, ss);
 }
 
@@ -325,7 +322,7 @@
   Wire.beginTransmission(DS1307_ADDRESS);
   Wire._I2C_WRITE(DS1307_CONTROL);
   Wire.endTransmission();
-  
+
   Wire.requestFrom((uint8_t)DS1307_ADDRESS, (uint8_t)1);
   mode = Wire._I2C_READ();
 
@@ -345,7 +342,7 @@
   Wire.beginTransmission(DS1307_ADDRESS);
   Wire._I2C_WRITE(addrByte);
   Wire.endTransmission();
-  
+
   Wire.requestFrom((uint8_t) DS1307_ADDRESS, size);
   for (uint8_t pos = 0; pos < size; ++pos) {
     buf[pos] = Wire._I2C_READ();
@@ -464,7 +461,7 @@
 
 DateTime RTC_PCF8523::now() {
   Wire.beginTransmission(PCF8523_ADDRESS);
-  Wire._I2C_WRITE((byte)3);	
+  Wire._I2C_WRITE((byte)3);
   Wire.endTransmission();
 
   Wire.requestFrom(PCF8523_ADDRESS, 7);
@@ -475,7 +472,7 @@
   Wire._I2C_READ();  // skip 'weekdays'
   uint8_t m = bcd2bin(Wire._I2C_READ());
   uint16_t y = bcd2bin(Wire._I2C_READ()) + 2000;
-  
+
   return DateTime (y, m, d, hh, mm, ss);
 }
 
@@ -485,7 +482,7 @@
   Wire.beginTransmission(PCF8523_ADDRESS);
   Wire._I2C_WRITE(PCF8523_CLKOUTCONTROL);
   Wire.endTransmission();
-  
+
   Wire.requestFrom((uint8_t)PCF8523_ADDRESS, (uint8_t)1);
   mode = Wire._I2C_READ();
 
@@ -545,7 +542,7 @@
 
 DateTime RTC_DS3231::now() {
   Wire.beginTransmission(DS3231_ADDRESS);
-  Wire._I2C_WRITE((byte)0);	
+  Wire._I2C_WRITE((byte)0);
   Wire.endTransmission();
 
   Wire.requestFrom(DS3231_ADDRESS, 7);
@@ -556,7 +553,7 @@
   uint8_t d = bcd2bin(Wire._I2C_READ());
   uint8_t m = bcd2bin(Wire._I2C_READ());
   uint16_t y = bcd2bin(Wire._I2C_READ()) + 2000;
-  
+
   return DateTime (y, m, d, hh, mm, ss);
 }
 
@@ -566,7 +563,7 @@
   Wire.beginTransmission(DS3231_ADDRESS);
   Wire._I2C_WRITE(DS3231_CONTROL);
   Wire.endTransmission();
-  
+
   Wire.requestFrom((uint8_t)DS3231_ADDRESS, (uint8_t)1);
   mode = Wire._I2C_READ();
 
@@ -585,7 +582,7 @@
     ctrl |= 0x04; // turn on INTCN
   } else {
     ctrl |= mode;
-  } 
+  }
   write_i2c_register(DS3231_ADDRESS, DS3231_CONTROL, ctrl);
 
   //Serial.println( read_i2c_register(DS3231_ADDRESS, DS3231_CONTROL), HEX);
@@ -597,11 +594,11 @@
   Wire.beginTransmission(DS3231_ADDRESS);
   Wire._I2C_WRITE(DS3231_TEMPERATUREREG);
   Wire.endTransmission();
-  
+
   Wire.requestFrom(DS3231_ADDRESS, 2);
   msb = Wire._I2C_READ();
   lsb = Wire._I2C_READ();
-  
+
 //  Serial.print("msb=");
 //  Serial.print(msb,HEX);
 //  Serial.print(", lsb=");
